--- conflicted
+++ resolved
@@ -77,17 +77,14 @@
     protoc(proto_dir, "families/supplychain/python",
         "sawtooth_supplychain/protobuf")
 
-<<<<<<< HEAD
-    # 5. Generate smallbank protos
-    proto_dir = JOIN(TOP_DIR, "families/smallbank/protos")
-    protoc(proto_dir, "families/smallbank", "smallbank_go/src/protobuf", "go")
-=======
     # 5. Generate identity protos
     proto_dir = JOIN(TOP_DIR, "families/identity/protos")
     protoc(proto_dir, "families/identity", "sawtooth_identity/protobuf")
     protoc(proto_dir, "cli", "sawtooth_cli/protobuf")
 
->>>>>>> 136f0a61
+    # 6. Generate smallbank protos
+    proto_dir = JOIN(TOP_DIR, "families/smallbank/protos")
+    protoc(proto_dir, "families/smallbank", "smallbank_go/src/protobuf", "go")
 
     if "go" in args:
         proto_dir = JOIN(TOP_DIR, "families/seth/src/protos")
